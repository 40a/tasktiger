import datetime
import json
import os
import pytest
import signal
import tempfile
import time
import unittest
from multiprocessing import Pool, Process

<<<<<<< HEAD
from tasktiger import (StopRetry, Task, TaskNotFound, Worker, exponential,
                       fixed, linear, periodic)
=======
from tasktiger import (JobTimeoutException, StopRetry, Task, TaskNotFound,
                       Worker, exponential, fixed, linear)
>>>>>>> 2ee060d7
from tasktiger._internal import serialize_func_name

from .config import DELAY
from .tasks import (batch_task, decorated_task, exception_task, file_args_task,
                    locked_task, long_task_killed, long_task_ok,
                    non_batch_task, retry_task, retry_task_2, simple_task,
                    sleep_task, task_on_other_queue, tiger, unique_task,
                    verify_current_task, verify_current_tasks)
from .utils import Patch, external_worker, get_tiger


class BaseTestCase(unittest.TestCase):
    def setUp(self):
        self.tiger = get_tiger()
        self.conn = self.tiger.connection
        self.conn.flushdb()

    def tearDown(self):
        self.conn.flushdb()

    def _ensure_queues(self, queued=None, active=None, error=None,
                       scheduled=None):

        def _ensure_queue(typ, data):
            data = data or {}
            data_names = set(name for name, n in data.items() if n)
            assert self.conn.smembers('t:%s' % typ) == data_names
            ret = {}
            for name, n in data.items():
                task_ids = self.conn.zrange('t:%s:%s' % (typ, name), 0, -1)
                assert len(task_ids) == n
                ret[name] = [json.loads(self.conn.get('t:task:%s' % task_id))
                             for task_id in task_ids]
                assert list(task['id'] for task in ret[name]) == task_ids
            return ret

        return {
            'queued': _ensure_queue('queued', queued),
            'active': _ensure_queue('active', active),
            'error': _ensure_queue('error', error),
            'scheduled': _ensure_queue('scheduled', scheduled),
        }


class TestCase(BaseTestCase):
    """
    TaskTiger main test cases.

    Run a single test like this:
    python -m unittest tests.test_base.TestCase.test_unique_task
    """

    def test_simple_task(self):
        self.tiger.delay(simple_task)
        queues = self._ensure_queues(queued={'default': 1})
        task = queues['queued']['default'][0]
        assert task['func'] == 'tests.tasks.simple_task'

        Worker(self.tiger).run(once=True)
        self._ensure_queues(queued={'default': 0})
        assert not self.conn.exists('t:task:%s' % task['id'])

    def test_task_delay(self):
        decorated_task.delay(1, 2, a=3, b=4)
        queues = self._ensure_queues(queued={'default': 1})
        task = queues['queued']['default'][0]
        assert task['func'] == 'tests.tasks.decorated_task'
        assert task['args'] == [1, 2]
        assert task['kwargs'] == {'a': 3, 'b': 4}

    def test_file_args_task(self):
        # Use a temp file to communicate since we're forking.
        tmpfile = tempfile.NamedTemporaryFile()
        worker = Worker(self.tiger)

        self.tiger.delay(file_args_task, args=(tmpfile.name,))
        queues = self._ensure_queues(queued={'default': 1})
        task = queues['queued']['default'][0]
        assert task['func'] == 'tests.tasks.file_args_task'

        worker.run(once=True)
        self._ensure_queues(queued={'default': 0})

        json_data = tmpfile.read().decode('utf8')
        assert json.loads(json_data) == {
            'args': [],
            'kwargs': {}
        }

        tmpfile.seek(0)

        self.tiger.delay(file_args_task, args=(tmpfile.name, 123, 'args'),
                         kwargs={'more': [1, 2, 3]})
        self._ensure_queues(queued={'default': 1})

        worker.run(once=True)
        self._ensure_queues(queued={'default': 0})
        json_data = tmpfile.read().decode('utf8')
        assert json.loads(json_data) == {
            'args': [123, 'args'],
            'kwargs': {'more': [1, 2, 3]}
        }

    def test_queue(self):
        self.tiger.delay(simple_task, queue='a')
        self._ensure_queues(queued={'a': 1, 'b': 0, 'c': 0})

        self.tiger.delay(simple_task, queue='b')
        self._ensure_queues(queued={'a': 1, 'b': 1, 'c': 0})

        self.tiger.delay(simple_task, queue='c')
        self._ensure_queues(queued={'a': 1, 'b': 1, 'c': 1})

        Worker(self.tiger, queues=['a', 'b']).run(once=True)
        self._ensure_queues(queued={'a': 0, 'b': 0, 'c': 1})

        Worker(self.tiger).run(once=True)
        self._ensure_queues(queued={'a': 0, 'b': 0, 'c': 0})

    def test_nested_queue(self):
        self.tiger.delay(simple_task, queue='x')
        self.tiger.delay(simple_task, queue='a')
        self.tiger.delay(simple_task, queue='a.b')
        self.tiger.delay(simple_task, queue='a.b.c')
        self._ensure_queues(queued={'a': 1, 'a.b': 1, 'a.b.c': 1, 'x': 1})

        Worker(self.tiger, queues=['a', 'b']).run(once=True)
        self._ensure_queues(queued={'a': 0, 'a.b': 0, 'a.b.c': 0, 'x': 1})

    def test_nested_queue_2(self):
        self.tiger.delay(simple_task, queue='x')
        self.tiger.delay(simple_task, queue='a')
        self.tiger.delay(simple_task, queue='a.b')
        self.tiger.delay(simple_task, queue='a.b.c')
        self._ensure_queues(queued={'a': 1, 'a.b': 1, 'a.b.c': 1, 'x': 1})

        Worker(self.tiger, queues=['a.b', 'b']).run(once=True)
        self._ensure_queues(queued={'a': 1, 'a.b': 0, 'a.b.c': 0, 'x': 1})

    def test_task_on_other_queue(self):
        self.tiger.delay(task_on_other_queue)
        self._ensure_queues(queued={'other': 1})

        Worker(self.tiger).run(once=True)
        self._ensure_queues(queued={'other': 0})

    def test_when(self):
        self.tiger.delay(simple_task, when=datetime.timedelta(seconds=DELAY))
        self._ensure_queues(queued={'default': 0}, scheduled={'default': 1})

        Worker(self.tiger).run(once=True)
        self._ensure_queues(queued={'default': 0}, scheduled={'default': 1})

        time.sleep(DELAY)

        # Two runs: The first one picks the task up from the "scheduled" queue,
        # the second one processes it.
        Worker(self.tiger).run(once=True)
        self._ensure_queues(queued={'default': 1}, scheduled={'default': 0})

        Worker(self.tiger).run(once=True)
        self._ensure_queues(queued={'default': 0}, scheduled={'default': 0})

    def test_exception_task(self):
        self.tiger.delay(exception_task)

        Worker(self.tiger).run(once=True)
        queues = self._ensure_queues(queued={'default': 0},
                                     error={'default': 1})

        task = queues['error']['default'][0]
        assert task['func'] == 'tests.tasks.exception_task'

        executions = self.conn.lrange('t:task:%s:executions' % task['id'], 0, -1)
        assert len(executions) == 1
        execution = json.loads(executions[0])
        assert execution['exception_name'] == serialize_func_name(Exception)
        assert not execution['success']
        assert execution['traceback'].startswith(
            'Traceback (most recent call last):'
        )

    def test_long_task_ok(self):
        self.tiger.delay(long_task_ok)
        Worker(self.tiger).run(once=True)
        self._ensure_queues(queued={'default': 0}, error={'default': 0})

    def test_long_task_killed(self):
        self.tiger.delay(long_task_killed)
        Worker(self.tiger).run(once=True)
        queues = self._ensure_queues(
            queued={'default': 0},
            error={'default': 1},
        )

        task = queues['error']['default'][0]
        assert task['func'] == 'tests.tasks.long_task_killed'

        executions = self.conn.lrange('t:task:%s:executions' % task['id'], 0, -1)
        assert len(executions) == 1
        execution = json.loads(executions[0])
        exception_name = execution['exception_name']
        assert exception_name == 'tasktiger.exceptions.JobTimeoutException'
        assert not execution['success']

    def test_unique_task(self):
        self.tiger.delay(unique_task, kwargs={'value': 1})
        self.tiger.delay(unique_task, kwargs={'value': 2})
        self.tiger.delay(unique_task, kwargs={'value': 2})

        queues = self._ensure_queues(queued={'default': 2},
                                     error={'default': 0})

        task_1, task_2 = queues['queued']['default']

        assert task_1['func'] == 'tests.tasks.unique_task'
        assert task_1['kwargs'] == {'value': 1}

        assert task_2['func'] == 'tests.tasks.unique_task'
        assert task_2['kwargs'] == {'value': 2}

        Pool(3).map(external_worker, range(3))

        results = self.conn.lrange('unique_task', 0, -1)
        assert len(results) == 2
        assert set(results) == set(['1', '2'])

    def test_unique_task_2(self):
        self.tiger.delay(unique_task)
        self.tiger.delay(unique_task)
        self.tiger.delay(unique_task)

        self._ensure_queues(queued={'default': 1}, error={'default': 0})

    def test_locked_task(self):
        self.tiger.delay(locked_task, kwargs={'key': '1'})
        self.tiger.delay(locked_task, kwargs={'key': '2'})
        self.tiger.delay(locked_task, kwargs={'key': '2'})

        self._ensure_queues(queued={'default': 3},
                            scheduled={'default': 0},
                            error={'default': 0})

        Pool(3).map(external_worker, range(3))

        # One task with keys 1 and 2 executed, but one is scheduled because
        # it hit a lock.
        self._ensure_queues(queued={'default': 0},
                            scheduled={'default': 1},
                            error={'default': 0})

        time.sleep(DELAY)

        # Two runs: The first one picks the task up from the "scheduled" queue,
        # the second one processes it.
        Worker(self.tiger).run(once=True)
        self._ensure_queues(queued={'default': 1},
                            scheduled={'default': 0},
                            error={'default': 0})

        Worker(self.tiger).run(once=True)
        self._ensure_queues(queued={'default': 0},
                            scheduled={'default': 0},
                            error={'default': 0})

    def test_lock_key(self):
        self.tiger.delay(locked_task, kwargs={'key': '1', 'other': 1},
                         lock_key=('key',))
        self.tiger.delay(locked_task, kwargs={'key': '2', 'other': 2},
                         lock_key=('key',))
        self.tiger.delay(locked_task, kwargs={'key': '2', 'other': 3},
                         lock_key=('key',))

        self._ensure_queues(queued={'default': 3},
                            scheduled={'default': 0},
                            error={'default': 0})

        Pool(3).map(external_worker, range(3))

        # One task with keys 1 and 2 executed, but one is scheduled because
        # it hit a lock.
        self._ensure_queues(queued={'default': 0},
                            scheduled={'default': 1},
                            error={'default': 0})

        time.sleep(DELAY)

        # Two runs: The first one picks the task up from the "scheduled" queue,
        # the second one processes it.
        Worker(self.tiger).run(once=True)
        self._ensure_queues(queued={'default': 1},
                            scheduled={'default': 0},
                            error={'default': 0})

        Worker(self.tiger).run(once=True)
        self._ensure_queues(queued={'default': 0},
                            scheduled={'default': 0},
                            error={'default': 0})

    def test_retry(self):
        # Use the default retry method we configured.
        task = self.tiger.delay(exception_task, retry=True)
        self._ensure_queues(queued={'default': 1},
                            scheduled={'default': 0},
                            error={'default': 0})

        # First run
        Worker(self.tiger).run(once=True)
        assert task.n_executions() == 1
        self._ensure_queues(queued={'default': 0},
                            scheduled={'default': 1},
                            error={'default': 0})

        # The task is scheduled, so nothing happens here.
        Worker(self.tiger).run(once=True)
        assert task.n_executions() == 1

        self._ensure_queues(queued={'default': 0},
                            scheduled={'default': 1},
                            error={'default': 0})

        time.sleep(DELAY)

        # Second run (run twice to move from scheduled to queued)
        Worker(self.tiger).run(once=True)
        Worker(self.tiger).run(once=True)
        assert task.n_executions() == 2
        self._ensure_queues(queued={'default': 0},
                            scheduled={'default': 1},
                            error={'default': 0})

        time.sleep(DELAY)

        # Third run will fail permanently.
        Worker(self.tiger).run(once=True)
        Worker(self.tiger).run(once=True)
        assert task.n_executions() == 3
        self._ensure_queues(queued={'default': 0},
                            scheduled={'default': 0},
                            error={'default': 1})

    def test_retry_on_1(self):
        # Fails immediately
        self.tiger.delay(exception_task, retry_on=[ValueError, IndexError])
        Worker(self.tiger).run(once=True)
        self._ensure_queues(queued={'default': 0},
                            scheduled={'default': 0},
                            error={'default': 1})

    def test_retry_on_2(self):
        # Will be retried
        self.tiger.delay(exception_task, retry_on=[ValueError, Exception])
        Worker(self.tiger).run(once=True)
        self._ensure_queues(queued={'default': 0},
                            scheduled={'default': 1},
                            error={'default': 0})

    def test_retry_on_3(self):
        # Make sure we catch superclasses.
        self.tiger.delay(exception_task, retry_on=[Exception])
        Worker(self.tiger).run(once=True)
        self._ensure_queues(queued={'default': 0},
                            scheduled={'default': 1},
                            error={'default': 0})

    def test_retry_method(self):
        task = self.tiger.delay(exception_task,
                                retry_method=linear(DELAY, DELAY, 3))

        def _run(n_executions):
            Worker(self.tiger).run(once=True)
            Worker(self.tiger).run(once=True)
            assert task.n_executions() == n_executions

        _run(1)

        # Retry in 1*DELAY
        time.sleep(DELAY)
        _run(2)

        # Retry in 2*DELAY
        time.sleep(DELAY)
        _run(2)
        time.sleep(DELAY)
        _run(3)

        # Retry in 3*DELAY
        time.sleep(DELAY)
        _run(3)
        time.sleep(DELAY)
        _run(3)
        time.sleep(DELAY)
        _run(4)

        self._ensure_queues(error={'default': 1})

    def test_retry_method_fixed(self):
        f = fixed(2, 3)
        assert f[0](1, *f[1]) == 2
        assert f[0](2, *f[1]) == 2
        assert f[0](3, *f[1]) == 2
        pytest.raises(StopRetry, f[0], 4, *f[1])

    def test_retry_method_linear(self):
        f = linear(1, 2, 3)
        assert f[0](1, *f[1]), 1
        assert f[0](2, *f[1]), 3
        assert f[0](3, *f[1]), 5
        pytest.raises(StopRetry, f[0], 4, *f[1])

    def test_retry_method_exponential(self):
        f = exponential(1, 2, 4)
        assert f[0](1, *f[1]), 1
        assert f[0](2, *f[1]), 2
        assert f[0](3, *f[1]), 4
        assert f[0](4, *f[1]), 8
        pytest.raises(StopRetry, f[0], 5, *f[1])

    def test_retry_exception_1(self):
        self.tiger.delay(retry_task)
        self._ensure_queues(queued={'default': 1})

        Worker(self.tiger).run(once=True)
        self._ensure_queues(scheduled={'default': 1})

        time.sleep(DELAY)

        Worker(self.tiger).run(once=True)
        Worker(self.tiger).run(once=True)
        self._ensure_queues(scheduled={'default': 1})

        time.sleep(DELAY)

        Worker(self.tiger).run(once=True)
        Worker(self.tiger).run(once=True)
        self._ensure_queues(error={'default': 1})

    def test_retry_exception_2(self):
        task = self.tiger.delay(retry_task_2)
        self._ensure_queues(queued={'default': 1})
        assert task.n_executions() == 0

        Worker(self.tiger).run(once=True)
        self._ensure_queues(scheduled={'default': 1})
        assert task.n_executions() == 1

        time.sleep(DELAY)

        Worker(self.tiger).run(once=True)
        Worker(self.tiger).run(once=True)
        self._ensure_queues()

        pytest.raises(TaskNotFound, task.n_executions)

    def test_batch_1(self):
        self.tiger.delay(batch_task, args=[1])
        self.tiger.delay(batch_task, args=[2])
        self.tiger.delay(batch_task, args=[3])
        self.tiger.delay(batch_task, args=[4])
        self._ensure_queues(queued={'batch': 4})
        Worker(self.tiger).run(once=True)
        self._ensure_queues(queued={'batch': 0})
        data = [json.loads(d) for d in self.conn.lrange('batch_task', 0, -1)]
        assert data == [
            [
                {'args': [1], 'kwargs': {}},
                {'args': [2], 'kwargs': {}},
                {'args': [3], 'kwargs': {}},
            ], [
                {'args': [4], 'kwargs': {}},
            ],
        ]

    def test_batch_2(self):
        self.tiger.delay(batch_task, args=[1])
        self.tiger.delay(non_batch_task, args=[5])
        self.tiger.delay(batch_task, args=[2])
        self.tiger.delay(batch_task, args=[3])
        self.tiger.delay(batch_task, args=[4])
        self.tiger.delay(non_batch_task, args=[6])
        self.tiger.delay(non_batch_task, args=[7])
        self._ensure_queues(queued={'batch': 7})
        Worker(self.tiger).run(once=True)
        self._ensure_queues(queued={'batch': 0})
        data = [json.loads(d) for d in self.conn.lrange('batch_task', 0, -1)]
        assert data == [
            [
                {'args': [1], 'kwargs': {}},
                {'args': [2], 'kwargs': {}},
            ], 5, [
                {'args': [3], 'kwargs': {}},
                {'args': [4], 'kwargs': {}},
            ], 6, 7,
        ]

    def test_batch_3(self):
        self.tiger.delay(batch_task, queue='default', args=[1])
        self.tiger.delay(batch_task, queue='default', args=[2])
        self.tiger.delay(batch_task, queue='default', args=[3])
        self.tiger.delay(batch_task, queue='default', args=[4])
        self._ensure_queues(queued={'default': 4})
        Worker(self.tiger).run(once=True)
        self._ensure_queues(queued={'default': 0})
        data = [json.loads(d) for d in self.conn.lrange('batch_task', 0, -1)]
        assert data == [
            [
                {'args': [1], 'kwargs': {}},
            ], [
                {'args': [2], 'kwargs': {}},
            ], [
                {'args': [3], 'kwargs': {}},
            ], [
                {'args': [4], 'kwargs': {}},
            ],
        ]

    def test_batch_4(self):
        self.tiger.delay(batch_task, queue='batch.sub', args=[1])
        self.tiger.delay(batch_task, queue='batch.sub', args=[2])
        self.tiger.delay(batch_task, queue='batch.sub', args=[3])
        self.tiger.delay(batch_task, queue='batch.sub', args=[4])
        self._ensure_queues(queued={'batch.sub': 4})
        Worker(self.tiger).run(once=True)
        self._ensure_queues(queued={'batch.sub': 0})
        data = [json.loads(d) for d in self.conn.lrange('batch_task', 0, -1)]
        assert data == [
            [
                {'args': [1], 'kwargs': {}},
                {'args': [2], 'kwargs': {}},
                {'args': [3], 'kwargs': {}},
            ], [
                {'args': [4], 'kwargs': {}},
            ],
        ]

    def test_batch_exception_1(self):
        self.tiger.delay(batch_task, args=[1])
        self.tiger.delay(batch_task, args=[10])
        self.tiger.delay(batch_task, args=[2])
        self.tiger.delay(batch_task, args=[3])
        self._ensure_queues(queued={'batch': 4})
        Worker(self.tiger).run(once=True)
        self._ensure_queues(queued={'batch': 0}, error={'batch': 3})

    def test_batch_exception_2(self):
        # If we queue non-batch tasks into a batch queue, we currently fail
        # the entire batch for a specific task.
        self.tiger.delay(non_batch_task, args=[1])
        self.tiger.delay(non_batch_task, args=[10])
        self.tiger.delay(non_batch_task, args=[2])
        self.tiger.delay(non_batch_task, args=[3])
        self._ensure_queues(queued={'batch': 4})
        Worker(self.tiger).run(once=True)
        self._ensure_queues(queued={'batch': 0}, error={'batch': 3})

    def test_batch_exception_3(self):
        self.tiger.delay(batch_task, args=[1])
        self.tiger.delay(non_batch_task, args=[2])
        self.tiger.delay(batch_task, args=[10])
        self._ensure_queues(queued={'batch': 3})
        Worker(self.tiger).run(once=True)
        self._ensure_queues(queued={'batch': 0}, error={'batch': 2})

    def test_batch_lock_key(self):
        self.tiger.delay(batch_task, kwargs={'key': '1', 'other': 1},
                         lock_key=('key,'))
        self.tiger.delay(batch_task, kwargs={'key': '2', 'other': 2},
                         lock_key=('key,'))
        self.tiger.delay(batch_task, kwargs={'key': '2', 'other': 3},
                         lock_key=('key,'))

        self._ensure_queues(queued={'batch': 3})
        Worker(self.tiger).run(once=True)
        self._ensure_queues(queued={'batch': 0})

    def test_only_queues(self):
        self.tiger.delay(simple_task, queue='a')
        self.tiger.delay(simple_task, queue='a.a')
        self.tiger.delay(simple_task, queue='b')
        self.tiger.delay(simple_task, queue='b.a')

        self._ensure_queues(queued={'a': 1, 'a.a': 1, 'b': 1, 'b.a': 1})

        self.tiger.config['ONLY_QUEUES'] = ['a']

        Worker(self.tiger).run(once=True)

        self._ensure_queues(queued={'b': 1, 'b.a': 1})

    def test_exclude_queues(self):
        """
        Test combining ONLY_QUEUES and EXCLUDE_QUEUES, and precedence in case
        of subqueues or overlaps.
        """

        self.tiger.config['ONLY_QUEUES'] = ['a', 'a.b.c', 'b', 'c']
        self.tiger.config['EXCLUDE_QUEUES'] = ['a.b', 'b']

        # Queues that should be processed
        process_queues = ['a', 'a.a', 'a.b.c', 'c', 'c.a']

        # Queues that should be excluded
        ignore_queues = ['a.b', 'a.b.d', 'b', 'b.a', 'd', 'd.a']

        all_queues = process_queues + ignore_queues

        for queue in all_queues:
            self.tiger.delay(simple_task, queue=queue)

        self._ensure_queues(queued={q: 1 for q in all_queues})

        Worker(self.tiger).run(once=True)

        self._ensure_queues(queued={q: 1 for q in ignore_queues})


class TaskTestCase(BaseTestCase):
    """
    Task class test cases.
    """
    def test_delay(self):
        task = Task(self.tiger, simple_task)
        self._ensure_queues()
        task.delay()
        self._ensure_queues(queued={'default': 1})

        # Canceling only works for scheduled tasks.
        pytest.raises(TaskNotFound, task.cancel)

    def test_delay_scheduled(self):
        task = Task(self.tiger, simple_task, queue='a')
        task.delay(when=datetime.timedelta(minutes=5))
        self._ensure_queues(scheduled={'a': 1})

        # Test canceling a scheduled task.
        task.cancel()
        self._ensure_queues()

        # Canceling again raises an error
        pytest.raises(TaskNotFound, task.cancel)

    def test_delay_scheduled_2(self):
        task = Task(self.tiger, simple_task, queue='a')
        task.delay(when=datetime.timedelta(minutes=5))
        self._ensure_queues(scheduled={'a': 1})

        task_id = task.id

        # We can't look up a non-unique task by recreating it.
        task = Task(self.tiger, simple_task, queue='a')
        pytest.raises(TaskNotFound, task.cancel)

        # We can look up a task by its ID.
        fetch_task = lambda: Task.from_id(self.tiger, 'a', 'scheduled', task_id)

        task = fetch_task()
        task.cancel()
        self._ensure_queues()

        # Task.from_id raises if it doesn't exist.
        pytest.raises(TaskNotFound, fetch_task)

    def test_delay_scheduled_3(self):
        task = Task(self.tiger, simple_task, unique=True)
        task.delay(when=datetime.timedelta(minutes=5))
        self._ensure_queues(scheduled={'default': 1})

        # We can look up a unique task by recreating it.
        task = Task(self.tiger, simple_task, unique=True)
        task.cancel()
        self._ensure_queues()

    def test_update_scheduled_time(self):
        task = Task(self.tiger, simple_task, unique=True)
        task.delay(when=datetime.timedelta(minutes=5))
        self._ensure_queues(scheduled={'default': 1})
        old_score = self.conn.zscore('t:scheduled:default', task.id)

        task.update_scheduled_time(when=datetime.timedelta(minutes=6))
        self._ensure_queues(scheduled={'default': 1})
        new_score = self.conn.zscore('t:scheduled:default', task.id)

        # The difference can be slightly over 60 due to processing time, but
        # shouldn't be much higher.
        assert 60 <= new_score - old_score < 61

    def test_execute(self):
        task = Task(self.tiger, exception_task)
        pytest.raises(Exception, task.execute)

    def test_tasks_from_queue(self):
        task0 = Task(self.tiger, simple_task)
        task1 = Task(self.tiger, exception_task)
        task2 = Task(self.tiger, simple_task, queue='other')

        task0.delay()
        task1.delay()
        task2.delay()

        n, tasks = Task.tasks_from_queue(self.tiger, 'default', 'queued')
        assert n == 2
        assert task0.id == tasks[0].id
        assert task0.func == simple_task
        assert task0.func == tasks[0].func
        assert task0.serialized_func == 'tests.tasks.simple_task'
        assert task0.serialized_func == tasks[0].serialized_func
        assert task0.state == tasks[0].state
        assert task0.state == 'queued'
        assert task0.queue == tasks[0].queue
        assert task0.queue == 'default'

    def test_eager(self):
        self.tiger.config['ALWAYS_EAGER'] = True

        # Ensure task is immediately executed.
        task = Task(self.tiger, simple_task)
        task.delay()
        self._ensure_queues()

        # Ensure task is immediately executed.
        task = Task(self.tiger, exception_task)
        pytest.raises(Exception, task.delay)
        self._ensure_queues()

        # Even when we specify "when" in the past.
        task = Task(self.tiger, simple_task)
        task.delay(when=datetime.timedelta(seconds=-5))
        self._ensure_queues()

        # Ensure there is an exception if we can't serialize the task.
        task = Task(self.tiger, decorated_task,
                    args=[object()])
        pytest.raises(TypeError, task.delay)
        self._ensure_queues()

        # Ensure task is not executed if it's scheduled in the future.
        task = Task(self.tiger, simple_task)
        task.delay(when=datetime.timedelta(seconds=5))
        self._ensure_queues(scheduled={'default': 1})


class CurrentTaskTestCase(BaseTestCase):
    def test_current_task(self):
        task = Task(self.tiger, verify_current_task)
        task.delay()
        Worker(self.tiger).run(once=True)
        assert not self.conn.exists('runtime_error')
        assert self.conn.get('task_id') == task.id

    def test_current_tasks(self):
        task1 = Task(self.tiger, verify_current_tasks)
        task1.delay()
        task2 = Task(self.tiger, verify_current_tasks)
        task2.delay()
        Worker(self.tiger).run(once=True)
        assert self.conn.lrange('task_ids', 0, -1) == [task1.id, task2.id]

    def test_current_task_eager(self):
        self.tiger.config['ALWAYS_EAGER'] = True

        task = Task(self.tiger, verify_current_task)
        task.delay()
        assert not self.conn.exists('runtime_error')
        assert self.conn.get('task_id') == task.id

    def test_current_tasks_eager(self):
        self.tiger.config['ALWAYS_EAGER'] = True

        task = Task(self.tiger, verify_current_tasks)
        task.delay()
        assert not self.conn.exists('runtime_error')
        assert self.conn.lrange('task_ids', 0, -1) == [task.id]


class ReliabilityTestCase(BaseTestCase):
    """
    Test behavior if things go wrong.
    """

    def _test_expired_task(self, task, expected_state):
        """
        Ensure the given task ends up in the expected state if the worker is
        killed prematurely. The task needs to run for longer than DELAY for
        this test to work.
        """
        task.delay()
        self._ensure_queues(queued={'default': 1})

        # Start a worker and wait until it starts processing.
        worker = Process(target=external_worker)
        worker.start()
        time.sleep(DELAY)

        # Kill the worker while it's still processing the task.
        os.kill(worker.pid, signal.SIGKILL)

        self._ensure_queues(active={'default': 1})

        # Wait for (at least) ACTIVE_TASK_UPDATE_TIMEOUT
        time.sleep(2 * DELAY)

        Worker(self.tiger).run(once=True)

        self._ensure_queues(**{expected_state: {'default': 1}})

    def test_discard_expired_task(self):
        """
        Ensure a non-retriable task ends up in "error" state if the worker is
        killed prematurely.
        """
        task = Task(self.tiger, sleep_task)
        self._test_expired_task(task, 'error')

    def test_requeue_expired_task(self):
        """
        Ensure a retriable task ends up in "queued" state if the worker is
        killed prematurely.
        """
        task = Task(self.tiger, sleep_task, retry_on=[JobTimeoutException])
        self._test_expired_task(task, 'queued')

    def test_killed_child_process(self):
        """
        Ensure that TaskTiger completes gracefully if the child process
        disappears and there is no execution object.
        """
        import psutil

        sleep_task.delay()
        self._ensure_queues(queued={'default': 1})

        # Start a worker and wait until it starts processing.
        worker = Process(target=external_worker)
        worker.start()
        time.sleep(DELAY)

        # Get the PID of the worker subprocess actually executing the task
        current_process = psutil.Process(pid=worker.pid)
        current_children = current_process.children()
        assert len(current_children) == 1

        # Kill the worker subprocess that is executing the task.
        current_children[0].kill()

        # Make sure the worker still terminates gracefully.
        worker.join()
        assert worker.exitcode == 0

        # Make sure the task is in the error queue.
        self._ensure_queues(error={'default': 1})

    def test_task_disappears(self):
        """
        Ensure that a task object that disappears while the task is processing
        is handled properly. This could happen when a worker processes a task,
        then hangs for a long time, causing another worker to pick up and finish
        the task. Then, when the original worker resumes, the task object will
        be gone. Make sure we log a "not found" error and move on.
        """

        task = Task(self.tiger, sleep_task, kwargs={'delay': 2 * DELAY})
        task.delay()
        self._ensure_queues(queued={'default': 1})

        # Start a worker and wait until it starts processing.
        worker = Process(target=external_worker)
        worker.start()
        time.sleep(DELAY)

        # Remove the task object while the task is processing.
        assert self.conn.delete('t:task:{}'.format(task.id)) == 1

        # Kill the worker while it's still processing the task.
        os.kill(worker.pid, signal.SIGKILL)

        # _ensure_queues() breaks here because it can't find the task
        assert self.conn.scard('t:queued') == 0
        assert self.conn.scard('t:active') == 1
        assert self.conn.scard('t:error') == 0
        assert self.conn.scard('t:scheduled') == 0

        # Capture logger
        errors = []

        def fake_error(msg):
            errors.append(msg)

        with Patch(self.tiger.log._logger, 'error', fake_error):
            # Since ACTIVE_TASK_UPDATE_TIMEOUT hasn't elapsed yet, re-running
            # the worker at this time won't change anything. (run twice to move
            # from scheduled to queued)
            Worker(self.tiger).run(once=True)
            Worker(self.tiger).run(once=True)

            assert len(errors) == 0
            assert self.conn.scard('t:queued') == 0
            assert self.conn.scard('t:active') == 1
            assert self.conn.scard('t:error') == 0
            assert self.conn.scard('t:scheduled') == 0

            # After waiting and re-running the worker, queues will clear.
            time.sleep(2 * DELAY)
            Worker(self.tiger).run(once=True)
            Worker(self.tiger).run(once=True)

            self._ensure_queues()
            assert len(errors) == 1
            assert "event='not found'" in errors[0]


class PeriodicTaskTestCase(BaseTestCase):
    def test_periodic_schedule(self):
        """
        Test the periodic() schedule function.
        """
        dt = datetime.datetime(2010, 1, 1)

        f = periodic(seconds=1)
        assert f[0](dt, *f[1]) == datetime.datetime(2010, 1, 1, 0, 0, 1)

        f = periodic(minutes=1)
        assert f[0](dt, *f[1]) == datetime.datetime(2010, 1, 1, 0, 1)

        f = periodic(hours=1)
        assert f[0](dt, *f[1]) == datetime.datetime(2010, 1, 1, 1)

        f = periodic(days=1)
        assert f[0](dt, *f[1]) == datetime.datetime(2010, 1, 2)

        f = periodic(weeks=1)
        # 2010-01-02 is a Saturday
        assert f[0](dt, *f[1]) == datetime.datetime(2010, 1, 2)

        f = periodic(weeks=1, start_date=datetime.datetime(2000, 1, 2))
        # 2000-01-02 and 2010-01-02 are Sundays
        assert f[0](dt, *f[1]) == datetime.datetime(2010, 1, 3)

        f = periodic(seconds=1, minutes=2, hours=3, start_date=dt)
        assert f[0](dt, *f[1]) == datetime.datetime(2010, 1, 1, 3, 2, 1)
        # Make sure we return the start_date if the current date is earlier.
        assert f[0](datetime.datetime(1990, 1, 1), *f[1]) == dt

        f = periodic(minutes=1, end_date=dt)
        assert (f[0](datetime.datetime(2009, 12, 31, 23, 58), *f[1]) ==
                              datetime.datetime(2009, 12, 31, 23, 59))

        f = periodic(minutes=1, end_date=dt)
        assert (f[0](datetime.datetime(2009, 12, 31, 23, 59), *f[1]) ==
                              datetime.datetime(2010,  1,  1,  0,  0))

        f = periodic(minutes=1, end_date=dt)
        assert f[0](datetime.datetime(2010,  1,  1,  0,  0), *f[1]) == None

        f = periodic(minutes=1, end_date=dt)
        assert f[0](datetime.datetime(2010,  1,  1,  0,  1), *f[1]) == None

    def test_periodic_execution(self):
        """
        Test periodic task execution.
        """

        # After the first worker run, the periodic task will be queued.
        # Note that since periodic tasks register with the Tiger instance, it
        # must be the same instance that was used to decorate the task. We
        # therefore use `tiger` from the tasks module instead of `self.tiger`.
        self._ensure_queues()
        Worker(tiger).run(once=True)
        self._ensure_queues(scheduled={'periodic': 1})

        # Within less than a second, the task will be processed.
        for n in range(10):
            time.sleep(0.1)
            Worker(tiger).run(once=True)
            if self.conn.get('period_count'):
                break

        assert int(self.conn.get('period_count')) == 1

        # The task is requeued for the next period
        self._ensure_queues(scheduled={'periodic': 1})

        # Within less than a second, the task will be processed.
        time.sleep(1)

        # Run worker twice (once to move from scheduled to queued, and once to
        # execute the task)
        Worker(tiger).run(once=True)
        Worker(tiger).run(once=True)
        assert int(self.conn.get('period_count')) == 2

        # The task is requeued for the next period
        self._ensure_queues(scheduled={'periodic': 1})<|MERGE_RESOLUTION|>--- conflicted
+++ resolved
@@ -8,13 +8,8 @@
 import unittest
 from multiprocessing import Pool, Process
 
-<<<<<<< HEAD
-from tasktiger import (StopRetry, Task, TaskNotFound, Worker, exponential,
-                       fixed, linear, periodic)
-=======
 from tasktiger import (JobTimeoutException, StopRetry, Task, TaskNotFound,
-                       Worker, exponential, fixed, linear)
->>>>>>> 2ee060d7
+                       Worker, exponential, fixed, linear, periodic)
 from tasktiger._internal import serialize_func_name
 
 from .config import DELAY
