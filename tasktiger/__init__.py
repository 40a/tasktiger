--- conflicted
+++ resolved
@@ -425,35 +425,10 @@
 @click.option('-a', '--password', help='Redis password')
 @click.option('-n', '--db', help='Redis database number')
 @click.pass_context
-<<<<<<< HEAD
-def run_worker(context, **kwargs):
-    # TODO: Make Redis settings configurable via click.
-    if not context.obj:
-        structlog.configure(
-            processors=[
-                structlog.stdlib.add_log_level,
-                structlog.stdlib.filter_by_level,
-                structlog.processors.TimeStamper(fmt='iso', utc=True),
-                structlog.processors.StackInfoRenderer(),
-                structlog.processors.format_exc_info,
-                structlog.processors.JSONRenderer()
-            ],
-            context_class=dict,
-            logger_factory=structlog.stdlib.LoggerFactory(),
-            wrapper_class=structlog.stdlib.BoundLogger,
-            cache_logger_on_first_use=True,
-        )
-    tiger = context.obj or TaskTiger()
-    if not context.obj:
-        tiger.log.setLevel(logging.DEBUG)
-        logging.basicConfig(format='%(message)s')
-    tiger.run_worker(**kwargs)
-
-if __name__ == '__main__':
-    run_worker()
-=======
 def run_worker(context, host, port, db, password, **kwargs):
     conn = redis.Redis(host, int(port or 6379), int(db or 0), password)
     tiger = context.obj or TaskTiger(setup_structlog=True, connection=conn)
     tiger.run_worker(**kwargs)
->>>>>>> 7a59ed45
+
+if __name__ == '__main__':
+    run_worker()